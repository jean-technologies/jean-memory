# openmemory/api/app/auth.py
import os
import logging
from fastapi import Depends, HTTPException, Request
from supabase import create_client, Client as SupabaseClient
from starlette.status import HTTP_401_UNAUTHORIZED, HTTP_403_FORBIDDEN, HTTP_500_INTERNAL_SERVER_ERROR
from gotrue.types import User as SupabaseUser
import time
import hashlib
import datetime
from fastapi.security import APIKeyHeader
from sqlalchemy.orm import Session

<<<<<<< HEAD
=======
from .database import get_db, SessionLocal
from .models import User, ApiKey
# Import local auth module for development mode
from .local_auth import get_local_dev_user, MockSupabaseUser
>>>>>>> c93f4c15
from .settings import config

logger = logging.getLogger(__name__)

# Supabase Client Initialization
supabase_service_client: SupabaseClient = None

<<<<<<< HEAD
def init_supabase_client():
    """Initialize the Supabase client for authentication"""
    global supabase_service_client
    
    if not config.SUPABASE_URL or not config.SUPABASE_ANON_KEY:
        raise RuntimeError(
            f"Supabase configuration missing. "
            f"Environment: {config.environment_name}. "
            f"URL: {'✓' if config.SUPABASE_URL else '✗'}, "
            f"Key: {'✓' if config.SUPABASE_ANON_KEY else '✗'}"
        )
    
    try:
        supabase_service_client = create_client(config.SUPABASE_URL, config.SUPABASE_ANON_KEY)
        logger.info(f"Supabase client initialized for {config.environment_name}")
        logger.info(f"Auth URL: {config.SUPABASE_URL}")
        return supabase_service_client
    except Exception as e:
        logger.error(f"Failed to initialize Supabase client: {e}", exc_info=True)
        raise RuntimeError(f"Failed to initialize Supabase client: {e}")

# Initialize the client on module load
try:
    init_supabase_client()
except Exception as e:
    logger.error(f"Failed to initialize Supabase during module load: {e}")
    # Don't raise here to allow the app to start, but auth will fail
=======
# Only initialize Supabase client if not in local development mode
if config.requires_supabase_auth:
    if not config.SUPABASE_URL or not config.SUPABASE_SERVICE_KEY:
        logger.error("Supabase URL and Service Role Key must be set in environment variables for production.")
    else:
        try:
            supabase_service_client = create_client(config.SUPABASE_URL, config.SUPABASE_SERVICE_KEY)
            logger.info("Supabase client initialized in auth module with service role.")
        except Exception as e:
            logger.error(f"Failed to initialize Supabase client in auth module: {e}", exc_info=True)
else:
    logger.info("Running in local development mode - Supabase auth disabled")
>>>>>>> c93f4c15

def hash_api_key(api_key: str) -> str:
    """Hashes the API key using SHA-256."""
    return hashlib.sha256(api_key.encode()).hexdigest()

async def _get_user_from_api_key(api_key: str, db: Session) -> User:
    """Validates an API key and returns the associated user."""
    if not api_key.startswith("jean_sk_"):
        return None

    hashed_key = hash_api_key(api_key)
    db_api_key = db.query(ApiKey).filter(ApiKey.key_hash == hashed_key).first()

    if not db_api_key or not db_api_key.is_active:
        return None

    db_api_key.last_used_at = datetime.datetime.now(datetime.UTC)
    db.commit()
    return db_api_key.user

async def _get_user_from_supabase_jwt(token: str, db: Session) -> User:
    """Validates a Supabase JWT and returns the internal user."""
    if not supabase_service_client:
        raise HTTPException(status_code=500, detail="Supabase client not initialized.")
    try:
        supa_user = supabase_service_client.auth.get_user(token)
        if not supa_user:
            return None
        
        # Get the internal User object
        db_user = db.query(User).filter(User.user_id == str(supa_user.user.id)).first()
        return db_user
    except Exception:
        return None

api_key_header_scheme = APIKeyHeader(name="Authorization", auto_error=True)

async def get_current_user(
    request: Request,
    auth_header: str = Depends(api_key_header_scheme),
    db: Session = Depends(get_db)
) -> User:
    """
<<<<<<< HEAD
    Authentication dependency that validates JWT tokens against Supabase.
    
    Works with both local Supabase CLI and production Supabase Cloud.
    No more authentication bypass - always uses real Supabase auth.
    """
=======
    Primary authentication dependency.
    Validates the 'Authorization' header for either a Supabase JWT or a Jean API Key.
    """
    # Bypass auth for local development
    if config.is_local_development:
        local_user = await get_local_dev_user(request)
        db_user = db.query(User).filter(User.user_id == local_user.id).first()
        if not db_user:
            # Create user if it doesn't exist for local dev
            db_user = User(user_id=local_user.id, email="dev@example.com")
            db.add(db_user)
            db.commit()
            db.refresh(db_user)
        return db_user

    if not auth_header.startswith("Bearer "):
        raise HTTPException(status_code=HTTP_401_UNAUTHORIZED, detail="Invalid Authorization header format")
    
    token = auth_header.replace("Bearer ", "")

    user = None
    # Try API Key auth first
    if token.startswith("jean_sk_"):
        user = await _get_user_from_api_key(token, db)
    # Fallback to Supabase JWT auth
    else:
        user = await _get_user_from_supabase_jwt(token, db)

    if user:
        return user

    raise HTTPException(
        status_code=HTTP_401_UNAUTHORIZED,
        detail="Could not validate credentials",
    )

# This is the original, untouched dependency for the UI and production services.
async def get_current_supa_user(request: Request) -> SupabaseUser:
    # --- TEMPORARY DEBUG LOGGING ---
    logger.info(f"get_current_supa_user: Received request for path: {request.url.path}")
    logger.info(f"get_current_supa_user: Request headers: {request.headers}")
    # --- END TEMPORARY DEBUG LOGGING ---

    if config.is_local_development:
        logger.debug(f"Using local authentication with USER_ID: {config.USER_ID}")
        return await get_local_dev_user(request)
    
>>>>>>> c93f4c15
    if not supabase_service_client:
        logger.error("Supabase client not initialized. Cannot authenticate user.")
        raise HTTPException(
            status_code=HTTP_401_UNAUTHORIZED,
            detail="Authentication service unavailable"
        )

    # Extract Bearer token from Authorization header
    auth_header = request.headers.get("Authorization")
    if not auth_header:
        logger.debug("No Authorization header provided")
        raise HTTPException(
            status_code=HTTP_401_UNAUTHORIZED, 
            detail="Authorization header missing"
        )
    
    if not auth_header.startswith("Bearer "):
        logger.debug("Invalid Authorization header format")
        raise HTTPException(
            status_code=HTTP_401_UNAUTHORIZED,
            detail="Invalid authorization header format"
        )
    
    token = auth_header.replace("Bearer ", "")
    
    try:
        start_time = time.time()
        logger.debug(f"Authenticating token with Supabase ({config.environment_name})...")
        
        # Verify the JWT token with Supabase
        user = supabase_service_client.auth.get_user(token)
        
        end_time = time.time()
<<<<<<< HEAD
        duration = (end_time - start_time) * 1000  # Convert to milliseconds
        
        if not user or not user.user:
            logger.warning(f"Token validation failed - no user returned")
            raise HTTPException(
                status_code=HTTP_401_UNAUTHORIZED, 
                detail="Invalid or expired token"
            )
        
        logger.info(
            f"Authentication successful for user {user.user.id} "
            f"({user.user.email}) in {duration:.2f}ms"
        )
        
        return user.user
        
    except HTTPException:
        # Re-raise HTTP exceptions as-is
        raise
    except Exception as e:
        end_time = time.time()
        duration = (end_time - start_time) * 1000
        
        logger.error(
            f"Authentication failed after {duration:.2f}ms. "
            f"Error: {e}", exc_info=True
        )
        
        # Provide different error messages based on the error type
        if "Invalid JWT" in str(e) or "jwt" in str(e).lower():
            detail = "Invalid or expired token"
        elif "network" in str(e).lower() or "connection" in str(e).lower():
            detail = "Authentication service temporarily unavailable"
        else:
            detail = "Authentication failed"
            
        raise HTTPException(
            status_code=HTTP_401_UNAUTHORIZED,
            detail=detail
        )

async def get_service_client() -> SupabaseClient:
    """
    Get the Supabase service client for backend operations.
    Use the service role key for administrative operations.
    """
    if not config.SUPABASE_SERVICE_KEY:
        raise HTTPException(
            status_code=HTTP_500_INTERNAL_SERVER_ERROR,
            detail="Service client not configured"
        )
    
    try:
        service_client = create_client(
            config.SUPABASE_URL, 
            config.SUPABASE_SERVICE_KEY
        )
        return service_client
    except Exception as e:
        logger.error(f"Failed to create service client: {e}")
        raise HTTPException(
            status_code=HTTP_500_INTERNAL_SERVER_ERROR,
            detail="Failed to initialize service client"
        )

def create_client_for_user(user_token: str) -> SupabaseClient:
    """
    Create a Supabase client with a user's token for user-scoped operations.
    """
    try:
        client = create_client(config.SUPABASE_URL, config.SUPABASE_ANON_KEY)
        client.auth.set_session(user_token, refresh_token=None)
        return client
    except Exception as e:
        logger.error(f"Failed to create user client: {e}")
        raise HTTPException(
            status_code=HTTP_401_UNAUTHORIZED,
            detail="Failed to create authenticated client"
        ) 
=======
        duration = (end_time - start_time) * 1000
        logger.info(f"Supabase authentication successful for user: {user.user.id}. Call took {duration:.2f}ms.")
        
        if not user:
            # This case might happen if Supabase is down or the JWT is invalid in a way that doesn't raise an exception
            logger.warning("get_current_supa_user: No user object returned from Supabase despite valid token.")
            raise HTTPException(status_code=401, detail="Could not validate credentials, no user returned")
        return user
    except Exception as e:
        end_time = time.time()
        duration = (end_time - start_time) * 1000
        logger.error(f"Supabase authentication failed after {duration:.2f}ms. Error: {e}", exc_info=True)
        raise HTTPException(status_code=HTTP_403_FORBIDDEN, detail=f"Could not validate credentials: {e}")

# This is the NEW, ISOLATED dependency for agent API keys.
# It is only used by the new /agent/* endpoints.
api_key_header_scheme = APIKeyHeader(name="Authorization", auto_error=False)

async def get_current_agent(
    api_key: str = Depends(api_key_header_scheme),
    db: Session = Depends(get_db)
) -> User:
    """
    Authentication dependency that validates an API key for AGENT access.
    """
    if config.is_local_development:
        # In local dev, an agent can use the default local user
        logger.info("get_current_agent: Bypassing key auth for local development.")
        local_user = await get_local_dev_user(Request(scope={"type": "http", "headers": []}))
        db_user = db.query(User).filter(User.user_id == local_user.id).first()
        if not db_user:
            logger.error("get_current_agent: Local dev user not found in database.")
            raise HTTPException(status_code=404, detail="Local dev user not found in database.")
        return db_user

    if not api_key or not api_key.startswith("Bearer "):
        logger.warning("get_current_agent: Invalid or missing Authorization header format.")
        raise HTTPException(status_code=HTTP_401_UNAUTHORIZED, detail="Invalid or missing Authorization header for API key.")
    
    key = api_key.replace("Bearer ", "")
    
    if not key.startswith("jean_sk_"):
        logger.warning(f"get_current_agent: Invalid API key format for key starting with '{key[:12]}...'")
        raise HTTPException(status_code=HTTP_401_UNAUTHORIZED, detail="Invalid API key format.")

    logger.debug(f"get_current_agent: Attempting to authenticate with key starting with '{key[:12]}...'")
    hashed_key = hash_api_key(key)
    
    db_api_key = db.query(ApiKey).filter(ApiKey.key_hash == hashed_key).first()
    
    if not db_api_key:
        logger.warning(f"get_current_agent: No API key found for hash of key starting with '{key[:12]}...'")
        raise HTTPException(status_code=HTTP_401_UNAUTHORIZED, detail="Invalid or inactive API key.")

    if not db_api_key.is_active:
        logger.warning(f"get_current_agent: Authentication attempt with inactive key ID: {db_api_key.id}")
        raise HTTPException(status_code=HTTP_401_UNAUTHORIZED, detail="Invalid or inactive API key.")
    
    db_api_key.last_used_at = datetime.datetime.now(datetime.UTC)
    db.commit()
    
    logger.info(f"get_current_agent: Successfully authenticated user {db_api_key.user.id} via API key ID {db_api_key.id}")
    return db_api_key.user
>>>>>>> c93f4c15
<|MERGE_RESOLUTION|>--- conflicted
+++ resolved
@@ -11,13 +11,6 @@
 from fastapi.security import APIKeyHeader
 from sqlalchemy.orm import Session
 
-<<<<<<< HEAD
-=======
-from .database import get_db, SessionLocal
-from .models import User, ApiKey
-# Import local auth module for development mode
-from .local_auth import get_local_dev_user, MockSupabaseUser
->>>>>>> c93f4c15
 from .settings import config
 
 logger = logging.getLogger(__name__)
@@ -25,7 +18,6 @@
 # Supabase Client Initialization
 supabase_service_client: SupabaseClient = None
 
-<<<<<<< HEAD
 def init_supabase_client():
     """Initialize the Supabase client for authentication"""
     global supabase_service_client
@@ -53,20 +45,6 @@
 except Exception as e:
     logger.error(f"Failed to initialize Supabase during module load: {e}")
     # Don't raise here to allow the app to start, but auth will fail
-=======
-# Only initialize Supabase client if not in local development mode
-if config.requires_supabase_auth:
-    if not config.SUPABASE_URL or not config.SUPABASE_SERVICE_KEY:
-        logger.error("Supabase URL and Service Role Key must be set in environment variables for production.")
-    else:
-        try:
-            supabase_service_client = create_client(config.SUPABASE_URL, config.SUPABASE_SERVICE_KEY)
-            logger.info("Supabase client initialized in auth module with service role.")
-        except Exception as e:
-            logger.error(f"Failed to initialize Supabase client in auth module: {e}", exc_info=True)
-else:
-    logger.info("Running in local development mode - Supabase auth disabled")
->>>>>>> c93f4c15
 
 def hash_api_key(api_key: str) -> str:
     """Hashes the API key using SHA-256."""
@@ -110,61 +88,11 @@
     db: Session = Depends(get_db)
 ) -> User:
     """
-<<<<<<< HEAD
     Authentication dependency that validates JWT tokens against Supabase.
     
     Works with both local Supabase CLI and production Supabase Cloud.
     No more authentication bypass - always uses real Supabase auth.
     """
-=======
-    Primary authentication dependency.
-    Validates the 'Authorization' header for either a Supabase JWT or a Jean API Key.
-    """
-    # Bypass auth for local development
-    if config.is_local_development:
-        local_user = await get_local_dev_user(request)
-        db_user = db.query(User).filter(User.user_id == local_user.id).first()
-        if not db_user:
-            # Create user if it doesn't exist for local dev
-            db_user = User(user_id=local_user.id, email="dev@example.com")
-            db.add(db_user)
-            db.commit()
-            db.refresh(db_user)
-        return db_user
-
-    if not auth_header.startswith("Bearer "):
-        raise HTTPException(status_code=HTTP_401_UNAUTHORIZED, detail="Invalid Authorization header format")
-    
-    token = auth_header.replace("Bearer ", "")
-
-    user = None
-    # Try API Key auth first
-    if token.startswith("jean_sk_"):
-        user = await _get_user_from_api_key(token, db)
-    # Fallback to Supabase JWT auth
-    else:
-        user = await _get_user_from_supabase_jwt(token, db)
-
-    if user:
-        return user
-
-    raise HTTPException(
-        status_code=HTTP_401_UNAUTHORIZED,
-        detail="Could not validate credentials",
-    )
-
-# This is the original, untouched dependency for the UI and production services.
-async def get_current_supa_user(request: Request) -> SupabaseUser:
-    # --- TEMPORARY DEBUG LOGGING ---
-    logger.info(f"get_current_supa_user: Received request for path: {request.url.path}")
-    logger.info(f"get_current_supa_user: Request headers: {request.headers}")
-    # --- END TEMPORARY DEBUG LOGGING ---
-
-    if config.is_local_development:
-        logger.debug(f"Using local authentication with USER_ID: {config.USER_ID}")
-        return await get_local_dev_user(request)
-    
->>>>>>> c93f4c15
     if not supabase_service_client:
         logger.error("Supabase client not initialized. Cannot authenticate user.")
         raise HTTPException(
@@ -198,7 +126,6 @@
         user = supabase_service_client.auth.get_user(token)
         
         end_time = time.time()
-<<<<<<< HEAD
         duration = (end_time - start_time) * 1000  # Convert to milliseconds
         
         if not user or not user.user:
@@ -277,69 +204,4 @@
         raise HTTPException(
             status_code=HTTP_401_UNAUTHORIZED,
             detail="Failed to create authenticated client"
-        ) 
-=======
-        duration = (end_time - start_time) * 1000
-        logger.info(f"Supabase authentication successful for user: {user.user.id}. Call took {duration:.2f}ms.")
-        
-        if not user:
-            # This case might happen if Supabase is down or the JWT is invalid in a way that doesn't raise an exception
-            logger.warning("get_current_supa_user: No user object returned from Supabase despite valid token.")
-            raise HTTPException(status_code=401, detail="Could not validate credentials, no user returned")
-        return user
-    except Exception as e:
-        end_time = time.time()
-        duration = (end_time - start_time) * 1000
-        logger.error(f"Supabase authentication failed after {duration:.2f}ms. Error: {e}", exc_info=True)
-        raise HTTPException(status_code=HTTP_403_FORBIDDEN, detail=f"Could not validate credentials: {e}")
-
-# This is the NEW, ISOLATED dependency for agent API keys.
-# It is only used by the new /agent/* endpoints.
-api_key_header_scheme = APIKeyHeader(name="Authorization", auto_error=False)
-
-async def get_current_agent(
-    api_key: str = Depends(api_key_header_scheme),
-    db: Session = Depends(get_db)
-) -> User:
-    """
-    Authentication dependency that validates an API key for AGENT access.
-    """
-    if config.is_local_development:
-        # In local dev, an agent can use the default local user
-        logger.info("get_current_agent: Bypassing key auth for local development.")
-        local_user = await get_local_dev_user(Request(scope={"type": "http", "headers": []}))
-        db_user = db.query(User).filter(User.user_id == local_user.id).first()
-        if not db_user:
-            logger.error("get_current_agent: Local dev user not found in database.")
-            raise HTTPException(status_code=404, detail="Local dev user not found in database.")
-        return db_user
-
-    if not api_key or not api_key.startswith("Bearer "):
-        logger.warning("get_current_agent: Invalid or missing Authorization header format.")
-        raise HTTPException(status_code=HTTP_401_UNAUTHORIZED, detail="Invalid or missing Authorization header for API key.")
-    
-    key = api_key.replace("Bearer ", "")
-    
-    if not key.startswith("jean_sk_"):
-        logger.warning(f"get_current_agent: Invalid API key format for key starting with '{key[:12]}...'")
-        raise HTTPException(status_code=HTTP_401_UNAUTHORIZED, detail="Invalid API key format.")
-
-    logger.debug(f"get_current_agent: Attempting to authenticate with key starting with '{key[:12]}...'")
-    hashed_key = hash_api_key(key)
-    
-    db_api_key = db.query(ApiKey).filter(ApiKey.key_hash == hashed_key).first()
-    
-    if not db_api_key:
-        logger.warning(f"get_current_agent: No API key found for hash of key starting with '{key[:12]}...'")
-        raise HTTPException(status_code=HTTP_401_UNAUTHORIZED, detail="Invalid or inactive API key.")
-
-    if not db_api_key.is_active:
-        logger.warning(f"get_current_agent: Authentication attempt with inactive key ID: {db_api_key.id}")
-        raise HTTPException(status_code=HTTP_401_UNAUTHORIZED, detail="Invalid or inactive API key.")
-    
-    db_api_key.last_used_at = datetime.datetime.now(datetime.UTC)
-    db.commit()
-    
-    logger.info(f"get_current_agent: Successfully authenticated user {db_api_key.user.id} via API key ID {db_api_key.id}")
-    return db_api_key.user
->>>>>>> c93f4c15
+        ) 