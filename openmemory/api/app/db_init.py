--- conflicted
+++ resolved
@@ -20,12 +20,7 @@
     if config.is_local_development:
         logger.info("Initializing database for local development (using Supabase CLI)")
         
-<<<<<<< HEAD
-        # For local development with Supabase CLI, the schema is managed by Supabase migrations
-        # We only need to ensure extensions are available
-=======
         # Initialize PostgreSQL extensions if using PostgreSQL
->>>>>>> 358c7e4a
         if config.DATABASE_URL.startswith("postgresql"):
             try:
                 with engine.connect() as conn:
